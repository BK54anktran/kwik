/*
 * Copyright © 2019, 2020 Peter Doornbosch
 *
 * This file is part of Kwik, a QUIC client Java library
 *
 * Kwik is free software: you can redistribute it and/or modify it under
 * the terms of the GNU Lesser General Public License as published by the
 * Free Software Foundation, either version 3 of the License, or (at your option)
 * any later version.
 *
 * Kwik is distributed in the hope that it will be useful, but
 * WITHOUT ANY WARRANTY; without even the implied warranty of MERCHANTABILITY or
 * FITNESS FOR A PARTICULAR PURPOSE. See the GNU Lesser General Public License for
 * more details.
 *
 * You should have received a copy of the GNU Lesser General Public License
 * along with this program. If not, see <http://www.gnu.org/licenses/>.
 */
package net.luminis.quic.recovery;

import net.luminis.quic.*;
import net.luminis.quic.cc.CongestionController;
import net.luminis.quic.concurrent.DaemonThreadFactory;
import net.luminis.quic.frame.AckFrame;
import net.luminis.quic.frame.Padding;
import net.luminis.quic.frame.PingFrame;
import net.luminis.quic.frame.QuicFrame;
import net.luminis.quic.log.Logger;
import net.luminis.quic.packet.QuicPacket;
import net.luminis.quic.send.Sender;

import java.time.Duration;
import java.time.Instant;
import java.time.LocalTime;
import java.time.ZoneId;
import java.time.format.DateTimeFormatter;
import java.util.Collections;
import java.util.List;
import java.util.Optional;
import java.util.concurrent.*;
import java.util.function.Consumer;
import java.util.function.Function;
import java.util.stream.Collectors;
import java.util.stream.Stream;

public class RecoveryManager implements FrameProcessor2<AckFrame>, HandshakeStateListener {

    private final RttEstimator rttEstimater;
    private final LossDetector[] lossDetectors = new LossDetector[PnSpace.values().length];
    private final Sender sender;
    private final Logger log;
    private final ScheduledExecutorService scheduler;
    private int receiverMaxAckDelay;
    private volatile ScheduledFuture<?> lossDetectionTimer;
    private volatile int ptoCount;
    private volatile Instant timerExpiration;
    private volatile HandshakeState handshakeState = HandshakeState.Initial;
    private volatile boolean hasBeenReset = false;

    public RecoveryManager(FrameProcessorRegistry processorRegistry, RttEstimator rttEstimater, CongestionController congestionController, Sender sender, Logger logger) {
        this.rttEstimater = rttEstimater;
        for (PnSpace pnSpace: PnSpace.values()) {
            lossDetectors[pnSpace.ordinal()] = new LossDetector(this, rttEstimater, congestionController);
        }
        this.sender = sender;
        log = logger;

        processorRegistry.registerProcessor(this);
        scheduler = Executors.newScheduledThreadPool(1, new DaemonThreadFactory("loss-detection"));
        lossDetectionTimer = new NullScheduledFuture();
    }

    void setLossDetectionTimer() {
        PnSpaceTime earliestLossTime = getEarliestLossTime(LossDetector::getLossTime);
        Instant lossTime = earliestLossTime != null? earliestLossTime.lossTime: null;
        if (lossTime != null) {
            lossDetectionTimer.cancel(false);
            int timeout = (int) Duration.between(Instant.now(), lossTime).toMillis();
            lossDetectionTimer = reschedule(() -> lossDetectionTimeout(), timeout);
        }
        else {
            boolean ackElicitingInFlight = ackElicitingInFlight();
            boolean peerAwaitingAddressValidation = peerAwaitingAddressValidation();
            if (ackElicitingInFlight || peerAwaitingAddressValidation) {
                PnSpaceTime ptoTimeAndSpace = getPtoTimeAndSpace();
                if (ptoTimeAndSpace.lossTime.equals(Instant.MAX)) {
                    log.recovery("cancelling loss detection timer (no loss time set, no ack eliciting in flight for I/H, peer not awaiting address validation)");
                    unschedule();
                }
                else {
                    int timeout = (int) Duration.between(Instant.now(), ptoTimeAndSpace.lossTime).toMillis();
                    if (timeout < 1) {
                        timeout = 0;
                    }

                    log.recovery("reschedule loss detection timer for PTO over " + timeout + " millis, "
                            + "based on %s/" + ptoTimeAndSpace.pnSpace + ", because "
                            + (peerAwaitingAddressValidation ? "peerAwaitingAddressValidation " : "")
                            + (ackElicitingInFlight ? "ackElicitingInFlight " : "")
                            + "| RTT:" + rttEstimater.getSmoothedRtt() + "/" + rttEstimater.getRttVar(), ptoTimeAndSpace.lossTime);

                    lossDetectionTimer.cancel(false);
                    lossDetectionTimer = reschedule(() -> lossDetectionTimeout(), timeout);
                }
            }
            else {
                log.recovery("cancelling loss detection timer (no loss time set, no ack eliciting in flight, peer not awaiting address validation)");
                unschedule();
            }
        }
    }

    // https://tools.ietf.org/html/draft-ietf-quic-recovery-33#appendix-A.8
    private PnSpaceTime getPtoTimeAndSpace() {
        int ptoDuration = rttEstimater.getSmoothedRtt() + Integer.max(1, 4 * rttEstimater.getRttVar());
        ptoDuration *= (int) (Math.pow(2, ptoCount));

        if (! ackElicitingInFlight()) {
            // Must be peer awaiting address validation
            if (handshakeState.hasNoHandshakeKeys()) {
                log.info("getPtoTimeAndSpace: no ack eliciting in flight and no handshake keys -> I");
                return new PnSpaceTime(PnSpace.Initial, Instant.now().plusMillis(ptoDuration));
            }
            else {
                log.info("getPtoTimeAndSpace: no ack eliciting in flight and but handshake keys -> H");
                return new PnSpaceTime(PnSpace.Handshake, Instant.now().plusMillis(ptoDuration));
            }
        }

        // Find earliest pto time
        Instant ptoTime = Instant.MAX;
        PnSpace ptoSpace = null;
        for (PnSpace pnSpace: PnSpace.values()) {
            if (lossDetectors[pnSpace.ordinal()].ackElicitingInFlight()) {
                if (pnSpace == PnSpace.App && handshakeState.isNotConfirmed()) {
                    // https://tools.ietf.org/html/draft-ietf-quic-recovery-33#appendix-A.8
                    // Skip Application Data until handshake confirmed
                    log.recovery("getPtoTimeAndSpace is skipping level App, because handshake not yet confirmed!");
                    continue;
                }
                if (pnSpace == PnSpace.App) {
                    ptoDuration += receiverMaxAckDelay * (int) (Math.pow(2, ptoCount));
                }
                Instant lastAckElicitingSent = lossDetectors[pnSpace.ordinal()].getLastAckElicitingSent();  // TODO: dit moet zo nu en dan een NPE geven! (race conditie met ack eliciting in flight / reset
                if (lastAckElicitingSent.plusMillis(ptoDuration).isBefore(ptoTime)) {
                    ptoTime = lastAckElicitingSent.plusMillis(ptoDuration);
                    ptoSpace = pnSpace;
                }
            }
        }
        return new PnSpaceTime(ptoSpace, ptoTime);
    }

    private boolean peerAwaitingAddressValidation() {
        // https://tools.ietf.org/html/draft-ietf-quic-recovery-31#section-6.2.2.1
        // "the client MUST set the probe timer if the client has not received an acknowledgement for one of its
        // Handshake packets and the handshake is not confirmed"
        return handshakeState.isNotConfirmed() && lossDetectors[PnSpace.Handshake.ordinal()].noAckedReceived();
    }

    private void lossDetectionTimeout() {
        // Because cancelling the ScheduledExecutor task quite often fails, double check whether the timer should expire.
        Instant expiration = timerExpiration;
        if (expiration == null) {
            // Timer was cancelled, but it still fired; ignore
            log.warn("Loss detection timeout: Timer was cancelled.");
            return;
        }
        else if (Instant.now().isBefore(expiration)) {
            // Old timer task was cancelled, but it still fired; just ignore.
            log.warn("Scheduled task running early: " + Duration.between(Instant.now(), expiration) + "(" + expiration + ")");
            // Apparently, sleep is less precise than time measurement; and adding an extra ms is necessary to avoid that after the sleep, it's still too early
            long remainingWaitTime = Duration.between(Instant.now(), expiration).toMillis() + 1;
            if (remainingWaitTime > 0) {  // Time goes on, so remaining time could have become negative in the mean time
                try {
                    Thread.sleep(remainingWaitTime);
                } catch (InterruptedException e) {}
            }
            expiration = timerExpiration;
            if (expiration == null) {
                log.warn("Delayed task: timer expiration is now null, cancelled");
                return;
            }
            else if (Instant.now().isBefore(expiration)) {
                log.warn("Delayed task is now still before timer expiration, probably rescheduled in the meantime; " + Duration.between(Instant.now(), timerExpiration) + "(" + timerExpiration + ")");
                return;
            }
            else {
                log.warn("Delayed task running now");
            }
        }
        else {
            log.recovery("%s loss detection timeout handler running", Instant.now());
        }

        PnSpaceTime earliestLossTime = getEarliestLossTime(LossDetector::getLossTime);
        Instant lossTime = earliestLossTime != null? earliestLossTime.lossTime: null;
        if (lossTime != null) {
            lossDetectors[earliestLossTime.pnSpace.ordinal()].detectLostPackets();
            sender.flush();
            setLossDetectionTimer();
        }
        else {
            sendProbe();
            // Calling setLossDetectionTimer here not necessary, because the event of sending the probe will trigger it anyway.
            // And if done here, time of last-ack-eliciting might not be set yet (because packets are sent async), leading to trouble.
        }
    }

    private void sendProbe() {
        PnSpaceTime earliestLastAckElicitingSentTime = getEarliestLossTime(LossDetector::getLastAckElicitingSent);

        if (earliestLastAckElicitingSentTime != null) {
            log.recovery(String.format("Sending probe %d, because no ack since %%s. Current RTT: %d/%d.", ptoCount, rttEstimater.getSmoothedRtt(), rttEstimater.getRttVar()), earliestLastAckElicitingSentTime.lossTime);
        } else {
            log.recovery(String.format("Sending probe %d. Current RTT: %d/%d.", ptoCount, rttEstimater.getSmoothedRtt(), rttEstimater.getRttVar()));
        }
        ptoCount++;

        int nrOfProbes = ptoCount > 1 ? 2 : 1;

        if (ackElicitingInFlight()) {
            PnSpaceTime ptoTimeAndSpace = getPtoTimeAndSpace();
            sendOneOrTwoAckElicitingPackets(ptoTimeAndSpace.pnSpace, nrOfProbes);
        } else {
            // Must be peer awaiting address validation
            log.recovery("Sending probe because peer awaiting address validation");
            // https://tools.ietf.org/html/draft-ietf-quic-recovery-33#section-6.2.2.1
            // "When the PTO fires, the client MUST send a Handshake packet if it has Handshake keys, otherwise it
            //  MUST send an Initial packet in a UDP datagram with a payload of at least 1200 bytes."
            if (handshakeState.hasNoHandshakeKeys()) {
                sendOneOrTwoAckElicitingPackets(PnSpace.Initial, 1);
            } else {
                sendOneOrTwoAckElicitingPackets(PnSpace.Handshake, 1);
            }
        }
    }

    private void sendOneOrTwoAckElicitingPackets(PnSpace pnSpace, int numberOfPackets) {
        if (pnSpace == PnSpace.Initial) {
            List<QuicPacket> unAckedInitialPackets = lossDetectors[PnSpace.Initial.ordinal()].unAcked();
            if (!unAckedInitialPackets.isEmpty()) {
                // Client role: there can only be one (unique) initial, as the client sends only one Initial packet.
                // All frames need to be resent, because Initial packet wil contain padding.
                log.recovery("(Probe is an initial retransmit)");
                repeatSend(numberOfPackets, () ->
                        sender.sendProbe(unAckedInitialPackets.get(0).getFrames(), EncryptionLevel.Initial));
            }
            else {
                // This can happen, when the probe is sent because of peer awaiting address validation
                log.recovery("(Probe is Initial ping, because there is no Initial data to retransmit)");
                repeatSend(numberOfPackets, () ->
                        sender.sendProbe(List.of(new PingFrame(), new Padding(2)), EncryptionLevel.Initial));
            }
        }
        else if (pnSpace == PnSpace.Handshake) {
            // Client role: find ack eliciting handshake packet that is not acked and retransmit its contents.
            List<QuicFrame> framesToRetransmit = getFramesToRetransmit(PnSpace.Handshake);
            if (!framesToRetransmit.isEmpty()) {
                log.recovery("(Probe is a handshake retransmit)");
                repeatSend(numberOfPackets, () ->
                        sender.sendProbe(framesToRetransmit, EncryptionLevel.Handshake));
            }
            else {
                log.recovery("(Probe is a handshake ping)");
                repeatSend(numberOfPackets, () ->
                        sender.sendProbe(List.of(new PingFrame(), new Padding(2)), EncryptionLevel.Handshake));
            }
        }
        else {
            EncryptionLevel probeLevel = pnSpace.relatedEncryptionLevel();
            List<QuicFrame> framesToRetransmit = getFramesToRetransmit(pnSpace);
            if (!framesToRetransmit.isEmpty()) {
                log.recovery(("(Probe is retransmit on level " + probeLevel + ")"));
                repeatSend(numberOfPackets, () ->
                        sender.sendProbe(framesToRetransmit, probeLevel));
            }
            else {
                log.recovery(("(Probe is ping on level " + probeLevel + ")"));
                repeatSend(numberOfPackets, () ->
                        sender.sendProbe(List.of(new PingFrame(), new Padding(2)), probeLevel));
            }
        }
    }

    List<QuicFrame> getFramesToRetransmit(PnSpace pnSpace) {
        List<QuicPacket> unAckedPackets = lossDetectors[pnSpace.ordinal()].unAcked();
        Optional<QuicPacket> ackEliciting = unAckedPackets.stream()
                .filter(p -> p.isAckEliciting())
                // Filter out Ping packets, ie. packets consisting of PingFrame's, padding and AckFrame's only.
                .filter(p -> ! p.getFrames().stream().allMatch(frame -> frame instanceof PingFrame || frame instanceof Padding || frame instanceof AckFrame))
                .findFirst();
        if (ackEliciting.isPresent()) {
            List<QuicFrame> framesToRetransmit = ackEliciting.get().getFrames().stream()
                    .filter(frame -> !(frame instanceof AckFrame))
                    .collect(Collectors.toList());
            return framesToRetransmit;
        }
        else {
            return Collections.emptyList();
        }
    }

    PnSpaceTime getEarliestLossTime(Function<LossDetector, Instant> pnSpaceTimeFunction) {
        PnSpaceTime earliestLossTime = null;
        for (PnSpace pnSpace: PnSpace.values()) {
            Instant pnSpaceLossTime = pnSpaceTimeFunction.apply(lossDetectors[pnSpace.ordinal()]);
            if (pnSpaceLossTime != null) {
                if (earliestLossTime == null) {
                    earliestLossTime = new PnSpaceTime(pnSpace, pnSpaceLossTime);
                } else {
                    if (! earliestLossTime.lossTime.isBefore(pnSpaceLossTime)) {
                        earliestLossTime = new PnSpaceTime(pnSpace, pnSpaceLossTime);
                    }
                }
            }
        }
        return earliestLossTime;
    }

    ScheduledFuture<?> reschedule(Runnable runnable, int timeout) {
        if (! lossDetectionTimer.cancel(false)) {
            log.debug("Cancelling loss detection timer failed");
        }
        timerExpiration = Instant.now().plusMillis(timeout);
        return scheduler.schedule(() -> {
            try {
                runnable.run();
            } catch (Exception error) {
                log.error("Runtime exception occurred while processing scheduled task", error);
            }
        }, timeout, TimeUnit.MILLISECONDS);
    }

    void unschedule() {
        lossDetectionTimer.cancel(true);
        timerExpiration = null;
    }

    public void onAckReceived(AckFrame ackFrame, PnSpace pnSpace, Instant timeReceived) {
        if (! hasBeenReset) {
            if (ptoCount > 0) {
                // https://tools.ietf.org/html/draft-ietf-quic-recovery-31#section-6.2.1
                // "the PTO backoff is not reset at a client that is not yet certain that the server has finished
                //   validating the client's address. That is, a client does not reset the PTO backoff factor on
                //   receiving acknowledgements until the handshake is confirmed;"
                if (!peerAwaitingAddressValidation()) {
                    ptoCount = 0;
                } else {
                    log.recovery("probe count not reset on ack because handshake not yet confirmed");
                }
            }
            lossDetectors[pnSpace.ordinal()].onAckReceived(ackFrame, timeReceived);
        }
    }

    public void packetSent(QuicPacket packet, Instant sent, Consumer<QuicPacket> packetLostCallback) {
        if (! hasBeenReset) {
            if (packet.isInflightPacket()) {
                lossDetectors[packet.getPnSpace().ordinal()].packetSent(packet, sent, packetLostCallback);
                setLossDetectionTimer();
            }
        }
    }

    private boolean ackElicitingInFlight() {
        return Stream.of(lossDetectors).anyMatch(detector -> detector.ackElicitingInFlight());
    }

    public synchronized void setReceiverMaxAckDelay(int receiverMaxAckDelay) {
        this.receiverMaxAckDelay = receiverMaxAckDelay;
    }

    public void stopRecovery() {
<<<<<<< HEAD
        if (! hasBeenReset) {
            hasBeenReset = true;
            unschedule();
            for (PnSpace pnSpace : PnSpace.values()) {
                stopRecovery(pnSpace);
            }
=======
        hasBeenReset = true;
        unschedule();
        for (PnSpace pnSpace: PnSpace.values()) {
            lossDetectors[pnSpace.ordinal()].reset();
>>>>>>> 8121464b
        }
    }

    public void stopRecovery(PnSpace pnSpace) {
        lossDetectors[pnSpace.ordinal()].reset();
        // https://tools.ietf.org/html/draft-ietf-quic-recovery-33#section-6.2.2
        // "When Initial or Handshake keys are discarded, the PTO and loss detection timers MUST be reset"
        ptoCount = 0;
        setLossDetectionTimer();
    }

    public long getLost() {
        return Stream.of(lossDetectors).mapToLong(ld -> ld.getLost()).sum();
    }

    @Override
    public void handshakeStateChangedEvent(HandshakeState newState) {
        if (! hasBeenReset) {
            HandshakeState oldState = handshakeState;
            handshakeState = newState;
            if (newState == HandshakeState.Confirmed && oldState != HandshakeState.Confirmed) {
                log.recovery("State is set to " + newState);
                // https://tools.ietf.org/html/draft-ietf-quic-recovery-30#section-6.2.1
                // "A sender SHOULD restart its PTO timer (...), when the handshake is confirmed (...),"
                setLossDetectionTimer();
            }
        }
    }

    @Override
    public void process(AckFrame frame, PnSpace pnSpace, Instant timeReceived) {
        onAckReceived(frame, pnSpace, timeReceived);
    }

    private static class NullScheduledFuture implements ScheduledFuture<Void> {
        @Override
        public int compareTo(Delayed o) {
            return 0;
        }

        @Override
        public long getDelay(TimeUnit unit) {
            return 0;
        }

        @Override
        public boolean cancel(boolean mayInterruptIfRunning) {
            return false;
        }

        @Override
        public boolean isCancelled() {
            return false;
        }

        @Override
        public boolean isDone() {
            return false;
        }

        @Override
        public Void get() throws InterruptedException, ExecutionException {
            return null;
        }

        @Override
        public Void get(long timeout, TimeUnit unit) throws InterruptedException, ExecutionException, TimeoutException {
            return null;
        }
    }

    private void repeatSend(int count, Runnable task) {
        for (int i = 0; i < count; i++) {
            task.run();
            try {
                Thread.sleep(1);  // Use a small delay when sending multiple packets
            } catch (InterruptedException e) {
            }
        }
    }

    String timeNow() {
        LocalTime localTimeNow = LocalTime.from(Instant.now().atZone(ZoneId.systemDefault()));
        DateTimeFormatter timeFormatter = DateTimeFormatter.ofPattern("mm:ss.SSS");
        return timeFormatter.format(localTimeNow);
    }

    static class PnSpaceTime {
        public PnSpace pnSpace;
        public Instant lossTime;

        public PnSpaceTime(PnSpace pnSpace, Instant pnSpaceLossTime) {
            this.pnSpace = pnSpace;
            lossTime = pnSpaceLossTime;
        }

        @Override
        public String toString() {
            return lossTime.toString() + " (in " + pnSpace + ")";
        }
    }
}<|MERGE_RESOLUTION|>--- conflicted
+++ resolved
@@ -372,19 +372,12 @@
     }
 
     public void stopRecovery() {
-<<<<<<< HEAD
         if (! hasBeenReset) {
             hasBeenReset = true;
             unschedule();
-            for (PnSpace pnSpace : PnSpace.values()) {
-                stopRecovery(pnSpace);
-            }
-=======
-        hasBeenReset = true;
-        unschedule();
-        for (PnSpace pnSpace: PnSpace.values()) {
-            lossDetectors[pnSpace.ordinal()].reset();
->>>>>>> 8121464b
+            for (PnSpace pnSpace: PnSpace.values()) {
+                lossDetectors[pnSpace.ordinal()].reset();
+            }
         }
     }
 
