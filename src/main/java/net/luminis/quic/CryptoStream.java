--- conflicted
+++ resolved
@@ -125,15 +125,7 @@
         int extensionType = buffer.getShort();
         buffer.reset();
         if (QuicTransportParametersExtension.isCodepoint(quicVersion, extensionType & 0xffff)) {
-<<<<<<< HEAD
-            try {
-                return new QuicTransportParametersExtension(quicVersion).parse(buffer, log);
-            } catch (InvalidIntegerEncodingException e) {
-                throw new TlsProtocolException("Invalid transport parameter extension");
-            }
-=======
             return new QuicTransportParametersExtension(quicVersion).parse(buffer, peerRole, log);
->>>>>>> ac0882f0
         }
         else {
             return null;
