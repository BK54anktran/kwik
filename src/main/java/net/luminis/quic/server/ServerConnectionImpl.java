--- conflicted
+++ resolved
@@ -20,18 +20,17 @@
 
 import net.luminis.quic.QuicStream;
 import net.luminis.quic.ack.GlobalAckGenerator;
-import net.luminis.quic.core.TransportParameters;
 import net.luminis.quic.cid.ConnectionIdManager;
-<<<<<<< HEAD
-import net.luminis.quic.cid.ConnectionIdProvider;
-=======
+import net.luminis.quic.core.*;
 import net.luminis.quic.crypto.CryptoStream;
 import net.luminis.quic.crypto.MissingKeysException;
->>>>>>> 4a278cc5
-import net.luminis.quic.frame.*;
+import net.luminis.quic.frame.HandshakeDoneFrame;
+import net.luminis.quic.frame.NewConnectionIdFrame;
+import net.luminis.quic.frame.NewTokenFrame;
+import net.luminis.quic.frame.QuicFrame;
+import net.luminis.quic.frame.RetireConnectionIdFrame;
 import net.luminis.quic.log.LogProxy;
 import net.luminis.quic.log.Logger;
-import net.luminis.quic.core.*;
 import net.luminis.quic.packet.*;
 import net.luminis.quic.send.SenderImpl;
 import net.luminis.quic.socket.ServerConnectionSocketManager;
@@ -196,7 +195,7 @@
     }
 
     @Override
-    protected ConnectionIdManager getConnectionIdManager() {
+    public ConnectionIdManager getConnectionIdManager() {
         return connectionIdManager;
     }
 
@@ -211,11 +210,6 @@
                 + connectionIdManager.getCurrentPeerConnectionId().length
                 + 4  // max packet number size, in practice this will be mostly 1
                 + 16; // encryption overhead
-    }
-
-    @Override
-    public ConnectionIdProvider getConnectionIdManager() {
-        return connectionIdManager;
     }
 
     @Override
@@ -515,13 +509,8 @@
         // https://tools.ietf.org/html/draft-ietf-quic-transport-32#section-17.2.2.1
         // "A server stops sending and processing Initial packets when it receives its first Handshake packet. "
         sender.discard(PnSpace.Initial, "first handshake packet received");  // Only discards when not yet done.
-<<<<<<< HEAD
         processFrames(packet, time, null);
-        // https://tools.ietf.org/html/draft-ietf-quic-tls-32#section-4.9.1
-=======
-        processFrames(packet, time);
         // https://www.rfc-editor.org/rfc/rfc9001.html#name-discarding-initial-keys
->>>>>>> 4a278cc5
         // "a server MUST discard Initial keys when it first successfully processes a Handshake packet"
         connectionSecrets.discardKeys(EncryptionLevel.Initial);
 
