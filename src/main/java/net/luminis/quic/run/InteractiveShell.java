--- conflicted
+++ resolved
@@ -144,7 +144,7 @@
                 quicConnection.connect(connectionTimeout, params);
             }
             else {
-                quicConnection.connect(connectionTimeout, alpn, params);
+                quicConnection.connect(connectionTimeout, alpn, params, null);
             }
             System.out.println("Ok, connected to " + quicConnection.getUri() + "\n");
         } catch (IOException e) {
@@ -241,12 +241,12 @@
         quicConnection.ping();
     }
 
-<<<<<<< HEAD
     private void printParams(String arg) {
         TransportParameters parameters = quicConnection.getPeerTransportParameters();
-        System.out.println("Server idle time: " + parameters.getIdleTimeout());
+        System.out.println("Server idle time: " + parameters.getMaxIdleTimeout());
         System.out.println("Server initial max data: " + parameters.getInitialMaxData());
-=======
+    }
+
     private void printClientParams(String arg) {
         System.out.print("Client transport parameters: ");
         if (quicConnection != null) {
@@ -297,7 +297,6 @@
         else {
             System.out.println("Server transport parameters still unknown (no connection)");
         }
->>>>>>> 7ed871f7
     }
 
     private void error(Exception error) {
